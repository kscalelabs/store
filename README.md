--- conflicted
+++ resolved
@@ -19,11 +19,7 @@
 
 </div>
 
-<<<<<<< HEAD
-# K-Scale
-=======
 # K-Scale Website
->>>>>>> 5c0cc967
 
 This is the codebase for our website.
 
