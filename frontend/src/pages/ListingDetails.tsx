--- conflicted
+++ resolved
@@ -19,37 +19,10 @@
   const { listing } = props;
 
   return (
-<<<<<<< HEAD
-    <div className="container mx-auto p-4 max-w-4xl shadow-md px-4 rounded-lg bg-white dark:bg-gray-800 dark:text-white border bg-card text-card-foreground relative">
-      <span className="absolute top-4 right-4 flex space-x-2">
-        {listing.owner_is_user && (
-          <ListingDeleteButton listing_id={listing.id} />
-        )}
-        <Button
-          onClick={() => navigate(-1)}
-          variant={"outline"}
-          className="hover:bg-gray-200 dark:hover:bg-gray-700 bg-opacity-50"
-        >
-          <span className="mr-2">Close</span>
-          <FaTimes />
-        </Button>
-      </span>
-      <ListingTitle title={listing.name} edit={listing.owner_is_user} />
-      <ListingDescription
-        description={listing.description}
-        edit={listing.owner_is_user}
-      />
-      <ListingChildren
-        child_ids={listing.child_ids}
-        edit={listing.owner_is_user}
-      />
-      <ListingArtifacts listing_id={listing.id} edit={listing.owner_is_user} />
-=======
     <div className="container mx-auto max-w-4xl shadow-md rounded-lg bg-white dark:bg-gray-800 dark:text-white border bg-card text-card-foreground shadow relative">
       <ListingHeader title={listing.name} edit={listing.owner_is_user} />
       <ListingBody listing={listing} />
       <ListingFooter listing_id={listing.id} edit={listing.owner_is_user} />
->>>>>>> 44ff9563
     </div>
   );
 };
