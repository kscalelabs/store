import { SubmitHandler, useForm } from "react-hook-form";
import { Link } from "react-router-dom";

import { zodResolver } from "@hookform/resolvers/zod";
import { useAlertQueue } from "hooks/useAlertQueue";
<<<<<<< HEAD
import { useAuthentication } from "hooks/useAuth";
=======
>>>>>>> 6a6e6ff5
import { SignUpSchema, SignupType } from "types";
import zxcvbn from "zxcvbn";

import { Button } from "components/ui/Button/Button";
import ErrorMessage from "components/ui/ErrorMessage";
import { Input } from "components/ui/Input/Input";
import PasswordInput from "components/ui/Input/PasswordInput";

interface SignupFormProps {
  signupTokenId: string;
}

const SignupForm: React.FC<SignupFormProps> = ({ signupTokenId }) => {
  const auth = useAuthentication();
  const { addAlert, addErrorAlert } = useAlertQueue();

  const {
    register,
    handleSubmit,
    formState: { errors },
    watch,
  } = useForm<SignupType>({
    resolver: zodResolver(SignUpSchema),
  });

  const password = watch("password") || "";
  const confirmPassword = watch("confirmPassword") || "";
  const passwordStrength = password.length > 0 ? zxcvbn(password).score : 0;

  const { addAlert, addErrorAlert } = useAlertQueue();

  const onSubmit: SubmitHandler<SignupType> = async (data: SignupType) => {
    // Exit account creation early if password too weak or not matching
    if (passwordStrength < 2) {
      addErrorAlert("Please enter a stronger password");
      return;
    } else if (password !== confirmPassword) {
      addErrorAlert("Passwords do not match");
      return;
    }

<<<<<<< HEAD
    try {
      const { error } = await auth.client.POST("/users/register", {
        body: {
          signup_token_id: signupTokenId,
          email: data.email,
          password: data.password,
        },
      });

      if (error) {
        addErrorAlert(error);
      } else {
        addAlert("Registration successful! You can now log in.", "success");

        // Redirect to login page or other page
        // Sign user in
      }
    } catch (err) {
      addErrorAlert(err);
    }
    console.log(data);
=======
    // TODO: Add an api endpoint to send the credentials details to backend and email verification.
    addAlert(`Not yet implemented: ${data.email}`, "success");
>>>>>>> 6a6e6ff5
  };

  return (
    <form
      onSubmit={handleSubmit(onSubmit)}
      className="grid grid-cols-1 space-y-6">
      {/* Email Input */}
      <div className="relative">
        <Input placeholder="Email" type="text" {...register("email")} />
        {errors?.email && <ErrorMessage>{errors?.email?.message}</ErrorMessage>}
      </div>
      {/* Password Input */}
      <PasswordInput<SignupType>
        placeholder="Password"
        register={register}
        errors={errors}
        name="password"
        showStrength={true}
      />
      {/* Confirm Password Input */}
      <PasswordInput<SignupType>
        placeholder="Confirm Password"
        register={register}
        errors={errors}
        name="confirmPassword"
        showStrength={false}
      />
      {/* TOS Text */}
      <div className="text-xs text-center text-gray-600 dark:text-gray-300">
        By signing up, you agree to our <br />
        <Link to="/tos" className="text-accent underline">
          terms and conditions
        </Link>{" "}
        and{" "}
        <Link to="/privacy" className="text-accent underline">
          privacy policy
        </Link>
        .
      </div>
      {/* Signup Button */}
      <Button
        variant="outline"
        className="w-full text-white bg-blue-600 hover:bg-opacity-70">
        Sign up
      </Button>
    </form>
  );
};

export default SignupForm;<|MERGE_RESOLUTION|>--- conflicted
+++ resolved
@@ -3,10 +3,7 @@
 
 import { zodResolver } from "@hookform/resolvers/zod";
 import { useAlertQueue } from "hooks/useAlertQueue";
-<<<<<<< HEAD
 import { useAuthentication } from "hooks/useAuth";
-=======
->>>>>>> 6a6e6ff5
 import { SignUpSchema, SignupType } from "types";
 import zxcvbn from "zxcvbn";
 
@@ -48,7 +45,6 @@
       return;
     }
 
-<<<<<<< HEAD
     try {
       const { error } = await auth.client.POST("/users/register", {
         body: {
@@ -70,10 +66,6 @@
       addErrorAlert(err);
     }
     console.log(data);
-=======
-    // TODO: Add an api endpoint to send the credentials details to backend and email verification.
-    addAlert(`Not yet implemented: ${data.email}`, "success");
->>>>>>> 6a6e6ff5
   };
 
   return (
