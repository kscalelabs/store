"""Defines the API endpoint for creating, deleting and updating user information."""

import logging
import uuid
from email.utils import parseaddr as parse_email_address
from typing import Annotated

import aiohttp
from fastapi import APIRouter, Depends, HTTPException, Request, Response, status
from fastapi.security.utils import get_authorization_scheme_param
from pydantic.main import BaseModel

from store.app.api.crypto import get_new_api_key, get_new_user_id
from store.app.api.db import Crud
from store.app.api.email_utils import OneTimePassPayload, send_delete_email, send_otp_email
from store.app.api.model import User

logger = logging.getLogger(__name__)

users_router = APIRouter()

TOKEN_TYPE = "Bearer"


def set_token_cookie(response: Response, token: str, key: str) -> None:
    response.set_cookie(
        key=key,
        value=token,
        httponly=True,
        secure=False,
        # samesite="strict",
        samesite="none",
    )


class ApiKeyData(BaseModel):
    api_key: uuid.UUID


async def get_api_key(request: Request) -> ApiKeyData:
    # Tries Authorization header.
    authorization = request.headers.get("Authorization") or request.headers.get("authorization")
    if authorization:
        scheme, credentials = get_authorization_scheme_param(authorization)
        if not (scheme and credentials):
            raise HTTPException(status_code=status.HTTP_401_UNAUTHORIZED, detail="Not authenticated")
        if scheme.lower() != TOKEN_TYPE.lower():
            raise HTTPException(status_code=status.HTTP_401_UNAUTHORIZED, detail="Not authenticated")
        return ApiKeyData(api_key=uuid.UUID(credentials))

    raise HTTPException(status_code=status.HTTP_401_UNAUTHORIZED, detail="Not authenticated")


class UserSignup(BaseModel):
    email: str
    login_url: str
    lifetime: int


def validate_email(email: str) -> str:
    try:
        email = parse_email_address(email)[1]
    except Exception:
        raise HTTPException(status_code=status.HTTP_400_BAD_REQUEST, detail="Invalid email")
    return email


@users_router.post("/login")
async def login_user_endpoint(data: UserSignup) -> bool:
    """Takes the user email and sends them a one-time login password.

    Args:
        data: The payload with the user email and the login URL to redirect to
            when the user logs in.

    Returns:
        True if the email was sent successfully.
    """
    email = validate_email(data.email)
    payload = OneTimePassPayload(email, lifetime=str(data.lifetime))
    await send_otp_email(payload, data.login_url)
    return True


class OneTimePass(BaseModel):
    payload: str


class UserLoginResponse(BaseModel):
    api_key: str


<<<<<<< HEAD
async def get_login_response(email: str, crud: Crud) -> UserLoginResponse:
=======
async def get_login_response(email: str, lifetime: int, crud: Crud) -> UserLoginResponse:
>>>>>>> 89be7b6f
    """Takes the user email and returns an API key.

    This function gets a user API key for an email which has been validated,
    either through an OTP or through Google OAuth.

    Args:
        email: The validated email of the user.
        crud: The database CRUD object.
<<<<<<< HEAD
=======
        lifetime: The lifetime (in seconds) of the API key to be returned.
>>>>>>> 89be7b6f

    Returns:
        The API key for the user.
    """
    # If the user doesn't exist, then create a new user.
    user_obj = await crud.get_user_from_email(email)
    if user_obj is None:
        await crud.add_user(User(user_id=str(get_new_user_id()), email=email))
        if (user_obj := await crud.get_user_from_email(email)) is None:
            raise RuntimeError("Failed to add user to the database")

    # Issue a new API key for the user.
    user_id: uuid.UUID = user_obj.to_uuid()
    api_key: uuid.UUID = get_new_api_key(user_id)
<<<<<<< HEAD
    await crud.add_api_key(api_key, user_id)
=======
    await crud.add_api_key(api_key, user_id, lifetime)
>>>>>>> 89be7b6f

    return UserLoginResponse(api_key=str(api_key))


@users_router.post("/otp", response_model=UserLoginResponse)
async def otp_endpoint(
    data: OneTimePass,
    crud: Annotated[Crud, Depends(Crud.get)],
) -> UserLoginResponse:
    """Takes the one-time password and returns an API key.

    Args:
        data: The one-time password payload.
        crud: The database CRUD object.

    Returns:
        The API key if the one-time password is valid.
    """
    payload = OneTimePassPayload.decode(data.payload)
<<<<<<< HEAD
    return await get_login_response(payload.email, crud)
=======
    return await get_login_response(payload.email, int(payload.lifetime), crud)
>>>>>>> 89be7b6f


async def get_google_user_info(token: str) -> dict:
    async with aiohttp.ClientSession() as session:
        response = await session.get(
            "https://www.googleapis.com/oauth2/v3/userinfo",
            params={"access_token": token},
        )
        if response.status != 200:
            raise HTTPException(status_code=status.HTTP_400_BAD_REQUEST, detail="Invalid Google token")
        return await response.json()


class GoogleLogin(BaseModel):
    token: str  # This is the token that Google gives us for authenticated users.


@users_router.post("/google")
async def google_login_endpoint(
    data: GoogleLogin,
    crud: Annotated[Crud, Depends(Crud.get)],
) -> UserLoginResponse:
    """Uses Google OAuth to create an API token that lasts for a week (i.e. 604800 seconds)."""
    try:
        idinfo = await get_google_user_info(data.token)
        email = idinfo["email"]
    except ValueError:
        raise HTTPException(status_code=status.HTTP_400_BAD_REQUEST, detail="Invalid Google token")
    if idinfo.get("email_verified") is not True:
        raise HTTPException(status_code=status.HTTP_400_BAD_REQUEST, detail="Google email not verified")

<<<<<<< HEAD
    return await get_login_response(email, crud)
=======
    return await get_login_response(email, 604800, crud)
>>>>>>> 89be7b6f


class UserInfoResponse(BaseModel):
    email: str


@users_router.get("/me", response_model=UserInfoResponse)
async def get_user_info_endpoint(
    data: Annotated[ApiKeyData, Depends(get_api_key)],
    crud: Annotated[Crud, Depends(Crud.get)],
) -> UserInfoResponse:
    user_id = await crud.get_user_id_from_api_key(data.api_key)
    if user_id is None:
        raise HTTPException(status_code=status.HTTP_404_NOT_FOUND, detail="User not found")
    user_obj = await crud.get_user(user_id)
    if user_obj is None:
        raise HTTPException(status_code=status.HTTP_404_NOT_FOUND, detail="User not found")
    return UserInfoResponse(email=user_obj.email)


@users_router.delete("/me")
async def delete_user_endpoint(
    data: Annotated[ApiKeyData, Depends(get_api_key)],
    crud: Annotated[Crud, Depends(Crud.get)],
) -> bool:
    user_id = await crud.get_user_id_from_api_key(data.api_key)
    if user_id is None:
        raise HTTPException(status_code=status.HTTP_404_NOT_FOUND, detail="User not found")
    user_obj = await crud.get_user(user_id)
    if user_obj is None:
        raise HTTPException(status_code=status.HTTP_404_NOT_FOUND, detail="User not found")
    await crud.delete_user(user_obj)
    await send_delete_email(user_obj.email)
    return True


@users_router.delete("/logout")
async def logout_user_endpoint(
    data: Annotated[ApiKeyData, Depends(get_api_key)],
    crud: Annotated[Crud, Depends(Crud.get)],
) -> bool:
    await crud.delete_api_key(data.api_key)
    return True<|MERGE_RESOLUTION|>--- conflicted
+++ resolved
@@ -90,11 +90,7 @@
     api_key: str
 
 
-<<<<<<< HEAD
-async def get_login_response(email: str, crud: Crud) -> UserLoginResponse:
-=======
 async def get_login_response(email: str, lifetime: int, crud: Crud) -> UserLoginResponse:
->>>>>>> 89be7b6f
     """Takes the user email and returns an API key.
 
     This function gets a user API key for an email which has been validated,
@@ -103,10 +99,7 @@
     Args:
         email: The validated email of the user.
         crud: The database CRUD object.
-<<<<<<< HEAD
-=======
         lifetime: The lifetime (in seconds) of the API key to be returned.
->>>>>>> 89be7b6f
 
     Returns:
         The API key for the user.
@@ -121,11 +114,7 @@
     # Issue a new API key for the user.
     user_id: uuid.UUID = user_obj.to_uuid()
     api_key: uuid.UUID = get_new_api_key(user_id)
-<<<<<<< HEAD
-    await crud.add_api_key(api_key, user_id)
-=======
     await crud.add_api_key(api_key, user_id, lifetime)
->>>>>>> 89be7b6f
 
     return UserLoginResponse(api_key=str(api_key))
 
@@ -145,11 +134,7 @@
         The API key if the one-time password is valid.
     """
     payload = OneTimePassPayload.decode(data.payload)
-<<<<<<< HEAD
-    return await get_login_response(payload.email, crud)
-=======
     return await get_login_response(payload.email, int(payload.lifetime), crud)
->>>>>>> 89be7b6f
 
 
 async def get_google_user_info(token: str) -> dict:
@@ -181,11 +166,7 @@
     if idinfo.get("email_verified") is not True:
         raise HTTPException(status_code=status.HTTP_400_BAD_REQUEST, detail="Google email not verified")
 
-<<<<<<< HEAD
-    return await get_login_response(email, crud)
-=======
     return await get_login_response(email, 604800, crud)
->>>>>>> 89be7b6f
 
 
 class UserInfoResponse(BaseModel):
