"""Defines the table models for the API.
<<<<<<< HEAD

These correspond directly with the rows in our database, and provide helper
methods for converting from our input data into the format the database
expects (for example, converting a UUID into a string).
"""

import datetime
import uuid
from dataclasses import field
=======

These correspond directly with the rows in our database, and provide helper
methods for converting from our input data into the format the database
expects (for example, converting a UUID into a string).
"""

import uuid
>>>>>>> 89be7b6f
from decimal import Decimal

from pydantic import BaseModel

from store.app.api.crypto import hash_api_key


class User(BaseModel):
    user_id: str  # Primary key
    email: str

    @classmethod
    def from_uuid(cls, user_id: uuid.UUID, email: str) -> "User":
        return cls(user_id=str(user_id), email=email)

    def to_uuid(self) -> uuid.UUID:
        return uuid.UUID(self.user_id)


class ApiKey(BaseModel):
<<<<<<< HEAD
=======
    """Stored in Redis rather than DynamoDB."""

>>>>>>> 89be7b6f
    api_key_hash: str  # Primary key
    user_id: str
    lifetime: int

    @classmethod
    def from_api_key(cls, api_key: uuid.UUID, user_id: uuid.UUID, lifetime: int) -> "ApiKey":
        api_key_hash = hash_api_key(api_key)
        return cls(api_key_hash=api_key_hash, user_id=str(user_id), lifetime=lifetime)

    @classmethod
    def from_api_key(cls, api_key: uuid.UUID, user_id: uuid.UUID) -> "ApiKey":
        api_key_hash = hash_api_key(api_key)
        return cls(api_key_hash=api_key_hash, user_id=str(user_id))


class PurchaseLink(BaseModel):
    name: str
    url: str
    price: Decimal


class Robot(BaseModel):
    robot_id: str  # Primary key
    owner: str
    name: str
    description: str
    price: Decimal
    part_ids: set[str]
    purchase_links: set[PurchaseLink]


class Part(BaseModel):
    part_id: str  # Primary key
    owner: str
    name: str
    description: str
    price: Decimal
    robot_ids: set[str]
    purchase_links: set[PurchaseLink]<|MERGE_RESOLUTION|>--- conflicted
+++ resolved
@@ -1,5 +1,4 @@
 """Defines the table models for the API.
-<<<<<<< HEAD
 
 These correspond directly with the rows in our database, and provide helper
 methods for converting from our input data into the format the database
@@ -9,15 +8,6 @@
 import datetime
 import uuid
 from dataclasses import field
-=======
-
-These correspond directly with the rows in our database, and provide helper
-methods for converting from our input data into the format the database
-expects (for example, converting a UUID into a string).
-"""
-
-import uuid
->>>>>>> 89be7b6f
 from decimal import Decimal
 
 from pydantic import BaseModel
@@ -38,11 +28,8 @@
 
 
 class ApiKey(BaseModel):
-<<<<<<< HEAD
-=======
     """Stored in Redis rather than DynamoDB."""
 
->>>>>>> 89be7b6f
     api_key_hash: str  # Primary key
     user_id: str
     lifetime: int
