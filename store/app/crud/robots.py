--- conflicted
+++ resolved
@@ -70,13 +70,9 @@
         table = await self.db.Table("Parts")
         await table.put_item(Item=part.model_dump())
 
-<<<<<<< HEAD
     async def list_robots(
-        self, page: int = 1, items_per_page: int = 18, search_query: Optional[str] = None
+        self, page: int = 1, items_per_page: int = 12, search_query: Optional[str] = None
     ) -> tuple[list[Robot], bool]:
-=======
-    async def list_robots(self, page: int = 1, items_per_page: int = 12) -> tuple[list[Robot], bool]:
->>>>>>> 29754af5
         table = await self.db.Table("Robots")
         if search_query:
             response = await table.scan(
@@ -109,13 +105,9 @@
             return None
         return Robot.model_validate(robot_dict["Item"])
 
-<<<<<<< HEAD
     async def list_parts(
-        self, page: int = 1, items_per_page: int = 18, search_query: Optional[str] = None
+        self, page: int = 1, items_per_page: int = 12, search_query: Optional[str] = None
     ) -> tuple[list[Part], bool]:
-=======
-    async def list_parts(self, page: int = 1, items_per_page: int = 12) -> tuple[list[Part], bool]:
->>>>>>> 29754af5
         table = await self.db.Table("Parts")
         if search_query:
             response = await table.scan(
